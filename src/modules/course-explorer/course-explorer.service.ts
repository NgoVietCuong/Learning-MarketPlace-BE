import { Injectable, NotFoundException } from '@nestjs/common';
import { InjectRepository } from '@nestjs/typeorm';
import { I18nService } from 'nestjs-i18n';
import { BaseService } from '../base/base.service';
import { CourseReviewService } from '../course-review/course-review.service';
import { Lesson } from 'src/entities/lesson.entity';
import { Course } from 'src/entities/course.entity';
import { Repository } from 'typeorm';
import { Enrollment } from 'src/entities/enrollment.entity';
<<<<<<< HEAD
import { LessonContentType } from 'src/app/enums/common.enum';
=======
import { SearchCourseDto } from './dto/search-course.dto';
>>>>>>> 2718ffad

@Injectable()
export class CourseExplorerService extends BaseService {
  constructor(
    private readonly trans: I18nService,
    private courseReviewService: CourseReviewService,
    @InjectRepository(Lesson) private lessonRepo: Repository<Lesson>,
    @InjectRepository(Course) private courseRepo: Repository<Course>,
    @InjectRepository(Enrollment) private enrollmentRepo: Repository<Enrollment>,
  ) {
    super();
  }

  async getCourse(userId: number, slug: string) {
    const queryBuilder = this.courseRepo
      .createQueryBuilder('C')
      .innerJoin('C.profile', 'P')
      .leftJoin('C.sections', 'S')
      .leftJoin('S.lessons', 'L', 'L.isPublished = :isPublished', { isPublished: true })
      .where('C.slug = :slug', { slug })
      .andWhere('C.isPublished = :isPublished', { isPublished: true })
      .orderBy('S.sortOrder', 'ASC')
      .addOrderBy('L.sortOrder', 'ASC')
      .select(['C', 'P', 'S', 'L.id', 'L.title', 'L.contentType', 'L.duration']);

    const course = await queryBuilder.getOne();
    if (!course) throw new NotFoundException(this.trans.t('messages.NOT_FOUND', { args: { object: 'Course' } }));

    const videoDuration = await this.courseRepo
      .createQueryBuilder('C')
      .leftJoin('C.sections', 'S')
      .leftJoin('S.lessons', 'L', 'L.isPublished = :isPublished', { isPublished: true })
      .where('C.slug = :slug', { slug })
      .andWhere('C.isPublished = :isPublished', { isPublished: true })
      .select('SUM(COALESCE(L.duration, 0))', 'totalSeconds')
      .getRawOne();

    const lessonArticles = await this.courseRepo
      .createQueryBuilder('C')
      .leftJoin('C.sections', 'S')
      .leftJoin('S.lessons', 'L', 'L.isPublished = :isPublished', { isPublished: true })
      .where('C.slug = :slug', { slug })
      .andWhere('C.isPublished = :isPublished', { isPublished: true })
      .andWhere('L.contentType IN (:...contentTypes)', { contentTypes: [LessonContentType.DOCUMENT]})
      .select('COUNT(L.id)', 'totalArticles')
      .getRawOne();

    let currentLesson = await this.lessonRepo
      .createQueryBuilder('L')
      .leftJoin('L.lessonProgress', 'LP')
      .leftJoin('LP.enrollment', 'E')
      .where('E.courseId = :courseId AND E.userId = :userId', { courseId: course.id, userId })
      .andWhere('L.isPublished = :isPublished', { isPublished: true })
      .orderBy('LP.updatedAt', 'DESC')
      .select(['L.id'])
      .getOne();

    if (!currentLesson) {
      currentLesson = await this.lessonRepo
        .createQueryBuilder('L')
        .leftJoin('L.section', 'S')
        .leftJoin('S.course', 'C')
        .where('C.id = :courseId', { courseId: course.id })
        .andWhere('L.isPublished = :isPublished', { isPublished: true })
        .orderBy('S.sortOrder', 'ASC')
        .orderBy('L.sortOrder', 'ASC')
        .select(['L.id'])
        .getOne();
    }

    const totalStudents = await this.enrollmentRepo.countBy({ courseId: course.id });
    const { totalReviews, numberEachRatings } = await this.courseReviewService.getTotalReviews([course.id]);
    const averageRating = await this.courseReviewService.getAverageRating([course.id]);

    let hasEnrolled = false;
    if (userId) {
      const enrollment = await this.enrollmentRepo.findOneBy({ userId, courseId: course.id });
      hasEnrolled = !!enrollment;
    }

    let totalVideoDuration = '';
    if (videoDuration && videoDuration.totalSeconds) {
      const hours = Math.floor(parseInt(videoDuration.totalSeconds) / 3600);
      const minutes = Math.ceil((parseInt(videoDuration.totalSeconds) % 3600) / 60);
      totalVideoDuration += hours ? `${hours} hours`: '';
      totalVideoDuration += minutes ? `${minutes} minutes` : '';
    }

    return this.responseOk({
      ...course,
      hasEnrolled,
      totalStudents,
      totalReviews,
      totalVideoDuration,
      totalArticles: lessonArticles ? lessonArticles.totalArticles : 0,
      numberEachRatings,
      averageRating: averageRating.rating,
      currentLesson,
    });
  }

  async searchCourse(query: SearchCourseDto) {
    const { page, limit, search, categoryId, level, price } = query;
    const queryBuilder = this.courseRepo
      .createQueryBuilder('C')
      .where('C.isPublished = :isPublished', { isPublished: true });
    if (categoryId) queryBuilder.leftJoin('C.categories', 'CTG').andWhere('CTG.id = :id', { id: categoryId });
    if (level) queryBuilder.andWhere('C.level = :level', { level });
    if (price === 'Free') queryBuilder.andWhere('C.price = :price', { price: 0 });
    if (price === 'Paid') queryBuilder.andWhere('C.price > :price', { price: 0 });
    if (search) queryBuilder.andWhere(this.searchCaseInsensitive('C.title'), { keyword: `%${search}%` });
    queryBuilder.orderBy('C.updatedAt', 'DESC');
    const courses = await this.customPaginate<Course>(queryBuilder, page, limit);
    return this.responseOk(courses);
  }
}<|MERGE_RESOLUTION|>--- conflicted
+++ resolved
@@ -7,11 +7,8 @@
 import { Course } from 'src/entities/course.entity';
 import { Repository } from 'typeorm';
 import { Enrollment } from 'src/entities/enrollment.entity';
-<<<<<<< HEAD
 import { LessonContentType } from 'src/app/enums/common.enum';
-=======
 import { SearchCourseDto } from './dto/search-course.dto';
->>>>>>> 2718ffad
 
 @Injectable()
 export class CourseExplorerService extends BaseService {
@@ -118,11 +115,13 @@
     const queryBuilder = this.courseRepo
       .createQueryBuilder('C')
       .where('C.isPublished = :isPublished', { isPublished: true });
+
     if (categoryId) queryBuilder.leftJoin('C.categories', 'CTG').andWhere('CTG.id = :id', { id: categoryId });
     if (level) queryBuilder.andWhere('C.level = :level', { level });
     if (price === 'Free') queryBuilder.andWhere('C.price = :price', { price: 0 });
     if (price === 'Paid') queryBuilder.andWhere('C.price > :price', { price: 0 });
     if (search) queryBuilder.andWhere(this.searchCaseInsensitive('C.title'), { keyword: `%${search}%` });
+    
     queryBuilder.orderBy('C.updatedAt', 'DESC');
     const courses = await this.customPaginate<Course>(queryBuilder, page, limit);
     return this.responseOk(courses);
